--- conflicted
+++ resolved
@@ -38,7 +38,7 @@
 #  Dimensionality reduction can be obtained at this stage using optional
 #  arguments `eVar` and `eVarMeth` (see documentation of the AJD constructors).
 #
-#  if sort=true (default) the column vectors of the B matrix are normalized
+#  if `sort`=true (default) the column vectors of the B matrix are normalized
 #  to unit norm and permuted so as to sort in descending order the mean over
 #  κ=1:k of the diagonal elements of B'*𝐂_κ*B.
 #  Note that if `whitening` is true the output B will not have unit norm
@@ -49,14 +49,14 @@
 #  argument in order to initialize B. In this case the actual AJD
 #  will be given by init*B, where B is the output of the algorithm.
 #
-#  `tol` is the convergence to be attained. It default to 1e-6.
+#  `tol` is the convergence to be attained. It defaults to 1e-6.
 #
 #  `maxiter` is the maximum number of iterations allowed. It defaults to 1000.
 #
-#  𝜆min is used to reguarize Hessian coefficients; all coefficients smaller
-#  than 𝜆min  will be set to 𝜆min.
+#  `𝜆min` is used to reguarize Hessian coefficients; all coefficients smaller
+#  than 𝜆min  will be set to 𝜆min. It defauts tp 1e-4.
 #
-#  lsmax is the maximum number of steps in the line search.
+#  `lsmax` is the maximum number of steps in the line search. It defaults to 10.
 #
 #  if `verbose`=true, the convergence attained at each iteration and other
 #  information will be printed.
@@ -68,8 +68,9 @@
 #  and/or small number of matrices, setting threaded to false may result
 #  in better performances in term of speed.
 #
-#  return: B, its pseudo-inverse, the mean diagonal elements of B'*mean(𝐂)*B,
-#           the number of iterations and the convergence attained.
+#  return a 5-tuple holding: B, its pseudo-inverse,
+# 		the mean diagonal elements of B'*mean(𝐂)*B,
+#       the number of iterations and the convergence attained.
 #
 #  Note on the implementation:
 #  GRADIENT:
@@ -98,72 +99,6 @@
 end
 
 function qnLogLike( 𝐂::Union{Vector{Hermitian}, Vector{Symmetric}};
-<<<<<<< HEAD
-                    w           :: 	Twf   = ○,
-                    preWhite    :: 	Bool = false,
-                    sort        :: 	Bool = true,
-                    init        :: 	Union{Matrix, Nothing} = ○,
-                    tol         :: 	Real = 0.,
-                    maxiter     :: 	Int  = 1000,
-                    𝜆min        ::	 Real = 1e-4,
-                    lsmax       :: 	Int  = 10,
-                    verbose     :: 	Bool = false,
-					threaded	:: 	Bool =
-									begin
-										thr=Threads.nthreads()
-										length(𝐂) ≥ 2*thr && thr>1
-									end,
-                 eVar     :: TeVaro = ○,
-                 eVarMeth :: Function = searchsortedfirst)
-
-    # internal functions
-    function _linesearch!(B, 𝐃, →, 𝐯, loss, lsmax)
-		i = 2.
-		@label linesearch
-        M = (i/2. * →) + I
-		B₊ = B * M
-		if threaded
-			𝐃₊ = HermitianVector(undef, length(𝐃))
-			@threads for j ∈ 1:length(𝐃) 𝐃₊[j] = Hermitian(M'*𝐃[j]*M) end
-		else
-			𝐃₊ = [Hermitian(M'*D*M) for D ∈ 𝐃]
-		end
-		# Kullback-Leibler loss
-		loss₊ =	w===○ ? -(logabsdet(B₊)[1]) + 0.5*sum(mean(log, [𝔻(D) for D ∈ 𝐃₊])) :
-						-(logabsdet(B₊)[1]) + 0.5*sum(mean(log, [𝔻(D)*v for (D, v) ∈ zip(𝐃₊, 𝐯)]))
-        if loss₊ ≥ loss && i < lsmax
-			i /= 2.
-			@goto linesearch
-		end
-        return 𝐃₊, B₊, loss₊
-    end
-
-	# pre-whiten or initialize or just copy
-    W, 𝐃 = _preWhiteOrInit(𝐂, preWhite, Jeffrey, eVar, eVarMeth, init, :Hvector)
-	𝐯 = w===○ ? ○ : _qnlogLikeWeights!(w, 𝐂) # if w is `nonD` function, apply it to the original input 𝐂
-
-    # set variables
-    iter, conv, loss₊, 😋, sqrtn = 1, 0., 0., false, √size(𝐃[1], 1)
-    B = Matrix{eltype(𝐃[1])}(I, size(𝐃[1]))
-	loss = w===○ ? 	0.5*sum(mean(log, [𝔻(D) for D ∈ 𝐃])) :
-					0.5*sum(mean(log, [𝔻(D)*v for (D, v) ∈ zip(𝐃, 𝐯)]))
-
-    verbose && println("Iterating "*(threaded ? "multi-threaded" : "")*" quasi-Newton LogLike algorithm...")
-    while true
-        diagonals = [diag(D) for D ∈ 𝐃]
-
-		# Gradient
-		if w===○
-			∇ = mean(d./diagd for (d, diagd) ∈ zip(𝐃, diagonals)) - I
-		else
-			∇ = mean(v.*(d./diagd) for (v, d, diagd) ∈ zip(𝐯, 𝐃, diagonals)) - I
-		end
-        conv = norm(∇)/sqrtn # relative norm of ∇ with respect to the identity : ||∇-I||/||I||
-
-        verbose && println("iteration: ", iter, "; convergence: ", conv)
-        (overRun = iter > maxiter) && @warn("qnLogLike: reached the max number of iterations before convergence:", iter-1)
-        (😋 = conv <= tol) || overRun==true ? break : iter += 1
-=======
 				w           :: 	Twf   = ○,
 				preWhite    :: 	Bool = false,
 				sort        :: 	Bool = true,
@@ -182,7 +117,7 @@
 			eVarMeth :: Function = searchsortedfirst)
 
 	# # # # # # # # #  internal functions
-	# half sum of mean of lof of Diagonals
+	# half sum of mean of log of Diagonals
 	hsmld(𝐀) = 0.5*sum(mean(log, [𝔻(A) for A ∈ 𝐀]))
 	hsmld(𝐀, 𝛎) = 0.5*sum(mean(log, [𝔻(A)*ν for (A, ν) ∈ zip(𝐀, 𝛎)]))
 
@@ -215,8 +150,7 @@
 	B, ⩫ = Matrix{eltype(𝐃[1])}(I, size(𝐃[1])), similar
 	B₊, 𝒟, M, ∇, ℌ, 𝐃₊ = ⩫(B), ⩫(B), ⩫(B), ⩫(B), ⩫(B), ⩫(𝐃)
 	𝕯 = [zeros(eltype(𝐃[1]), size(𝐃[1], 1)) for i = 1:length(𝐃)]
-	loss = w===○ ? 	hsmld(𝐃) : hsmld(𝐃, 𝐯)
-	#loss = Inf
+	loss = w===○ ? 	hsmld(𝐃) : hsmld(𝐃, 𝐯) #loss = Inf
 
 	verbose && println("Iterating quasi-Newton LogLike algorithm...")
 	while true
@@ -231,22 +165,11 @@
 	    verbose && println("iteration: ", iter, "; convergence: ", conv)
 	    (overRun = iter > maxiter) && @warn("qnLogLike: reached the max number of iterations before convergence:", iter-1)
 	    (😋 = conv <= tol) || overRun==true ? break : iter += 1
->>>>>>> 06253d08
 
 		# Hessian Coefficients
 		w===○ ? ℌ[:] = mean(𝔡'./𝔡 for 𝔡 ∈ 𝕯) :
 				ℌ[:] = mean(v.*(𝔡'./𝔡) for (v, 𝔡) ∈ zip(𝐯, 𝕯))
 
-<<<<<<< HEAD
-		# Line Search
-        𝐃, B, loss = _linesearch!(B, 𝐃, →, 𝐯, loss, lsmax)
-    end
-    verbose && @info("Convergence has "*(😋 ? "" : "not ")*"been attained.\n\n")
-
-    # scale and permute the vectors of B
-    λ = sort ? _permute!(_scale!(B, mean(𝔻(D) for D ∈ 𝐃), size(𝐃[1], 1))...) :
-                diag(mean(𝔻(D) for D ∈ 𝐃))
-=======
 		# Quasi-Newton Direction 𝒟
 	    𝒟[:] = -(∇' .* ℌ - ∇)./replace(x -> x<𝜆min ? 𝜆min : x, @. (ℌ'*ℌ) - 1.)
 
@@ -257,7 +180,6 @@
 	# scale and permute the vectors of B
 	λ = sort ? _permute!(_scale!(B, mean(𝔻(D) for D ∈ 𝐃), size(𝐃[1], 1))...) :
 	            diag(mean(𝔻(D) for D ∈ 𝐃))
->>>>>>> 06253d08
 
 	return preWhite ? (W.F*B, pinv(B)*W.iF, λ, iter, conv) :
 	                  (B, pinv(B), λ, iter, conv)
