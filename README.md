# Diagonalizations.jl

| **Documentation**  |
|:---------------------------------------:|
| [![](https://img.shields.io/badge/docs-dev-blue.svg)](https://Marco-Congedo.github.io/Diagonalizations.jl/dev) |

**Diagonalizations.jl** is a [**Julia**](https://julialang.org/) signal processing package implementing several *closed form* and *iterative* diagonalization procedures for both *real* and *complex* data input:

| Acronym   | Full Name | Datasets ( *m* ) | Observations ( *k* ) |
|:----------|:---------:|:---------:|:---------:|
| PCA | Principal Component Analysis | 1 | 1 |
| Whitening | Whitening (Sphering) | 1 | 1 |
| MCA | Maximum Covariance Analysis | 2 | 1 |
| CCA | Canonical Correlation Analysis | 2 | 1 |
| gMCA | generalized MCA | >1 | 1 |
| gCCA | generalized CCA | >1 | 1 |
| CSP | Common Spatial Pattern | 1 | 2 |
| CSTP | Common Spatio-Temporal Pattern | 1 | >1 |
| AJD | Approximate Joint Diagonalization | 1 | >1 |
| mAJD | multiple AJD | >1 | >1 |

For example the MCA diagonalizes a cross-covariance matrix, like in this figure:

![](/docs/src/assets/FigMCA.png)

As compared to [MultivariateStats.jl](https://github.com/JuliaStats/MultivariateStats.jl)
this package supports :
- the `dims` keyword like in the [StatsBase.jl](https://github.com/JuliaStats/StatsBase.jl) package
- shrinkage covariance matrix estimations throught package [CovarianceEstimation](https://github.com/mateuszbaran/CovarianceEstimation.jl)
- average covariance estimations using metrics for the manifold of positive definite matrices using the [PosDefManifold](https://github.com/Marco-Congedo/PosDefManifold.jl) package
- facilities to set the subspace dimension upon construction
- diagonalization procedures for the case *m≥2* and *k≥2*.
<<<<<<< HEAD

This package implements state-of-the-art **approximate joint diagonalization** algorithms. For some benchmarking see
[here](https://github.com/Marco-Congedo/STUDIES/tree/master/AJD-Algos-Benchmark).
=======
>>>>>>> 194686f7

## Installation

To install the package execute the following command in Julia's REPL:

    ]add CovarianceEstimation PosDefManifold Diagonalizations

## Examples

```
<<<<<<< HEAD
using Diagonalizations, PosDefManifold, Test
=======
using Diagonalizations, Test
>>>>>>> 194686f7
n, t=10, 100

# generate an nxt data matrix
X=genDataMatrix(n, t)

# principal component analysis
pX=pca(X)

# the following is an equivalent constructor taking the covariance matrix as input
pC=pca(Symmetric((X*X')/t))

@test pX==pC # the output of the two constructors above is equivalent

@test C≈pC.F*pC.D*pC.F'  

# get only the first p eigenvectors, where p is the smallest integer
# explaining at least 75% of the variance
<<<<<<< HEAD
=======

pX=pca(X; eVar=0.75) 

Y=genDataMatrix(n, t)

# maximum covariance analysis
mXY=mca(X, Y) 

# canonical correlation analysis
cXY=cca(X, Y)

# etc., etc.
>>>>>>> 194686f7

pX=pca(X; eVar=0.75)

<<<<<<< HEAD
Y=genDataMatrix(n, t)

# maximum covariance analysis
mXY=mca(X, Y)

# canonical correlation analysis
cXY=cca(X, Y)

# approximate joint diagonalization
Xset=randP(5, 20)
aXset=ajd(Xset; algorithm=:JADE)
aXset=ajd(Xset; algorithm=:LogLike)

# etc., etc.

```

## About the Authors

[Marco Congedo](https://sites.google.com/site/marcocongedo), is a research scientist of [CNRS](http://www.cnrs.fr/en) (Centre National de la Recherche Scientifique), working at [UGA](https://www.univ-grenoble-alpes.fr/english/) (University of Grenoble Alpes). **contact**: marco *dot* congedo *at* gmail *dot* com

| **Documentation**  |
=======
For the benchmarking of *Approxiate Joint Diagonalization* algorithms see 
[here](https://github.com/Marco-Congedo/STUDIES/tree/master/AJD-Algos-Benchmark).

## About the Authors

[Marco Congedo](https://sites.google.com/site/marcocongedo), is a research scientist of [CNRS](http://www.cnrs.fr/en) (Centre National de la Recherche Scientifique), working at [UGA](https://www.univ-grenoble-alpes.fr/english/) (University of Grenoble Alpes). **contact**: marco *dot* congedo *at* gmail *dot* com

| **Documentation**  | 
>>>>>>> 194686f7
|:---------------------------------------:|
| [![](https://img.shields.io/badge/docs-dev-blue.svg)](https://Marco-Congedo.github.io/Diagonalizations.jl/dev) |<|MERGE_RESOLUTION|>--- conflicted
+++ resolved
@@ -30,12 +30,10 @@
 - average covariance estimations using metrics for the manifold of positive definite matrices using the [PosDefManifold](https://github.com/Marco-Congedo/PosDefManifold.jl) package
 - facilities to set the subspace dimension upon construction
 - diagonalization procedures for the case *m≥2* and *k≥2*.
-<<<<<<< HEAD
 
 This package implements state-of-the-art **approximate joint diagonalization** algorithms. For some benchmarking see
 [here](https://github.com/Marco-Congedo/STUDIES/tree/master/AJD-Algos-Benchmark).
-=======
->>>>>>> 194686f7
+
 
 ## Installation
 
@@ -46,11 +44,9 @@
 ## Examples
 
 ```
-<<<<<<< HEAD
+
 using Diagonalizations, PosDefManifold, Test
-=======
-using Diagonalizations, Test
->>>>>>> 194686f7
+
 n, t=10, 100
 
 # generate an nxt data matrix
@@ -68,25 +64,8 @@
 
 # get only the first p eigenvectors, where p is the smallest integer
 # explaining at least 75% of the variance
-<<<<<<< HEAD
-=======
-
-pX=pca(X; eVar=0.75) 
-
-Y=genDataMatrix(n, t)
-
-# maximum covariance analysis
-mXY=mca(X, Y) 
-
-# canonical correlation analysis
-cXY=cca(X, Y)
-
-# etc., etc.
->>>>>>> 194686f7
-
 pX=pca(X; eVar=0.75)
 
-<<<<<<< HEAD
 Y=genDataMatrix(n, t)
 
 # maximum covariance analysis
@@ -108,16 +87,6 @@
 
 [Marco Congedo](https://sites.google.com/site/marcocongedo), is a research scientist of [CNRS](http://www.cnrs.fr/en) (Centre National de la Recherche Scientifique), working at [UGA](https://www.univ-grenoble-alpes.fr/english/) (University of Grenoble Alpes). **contact**: marco *dot* congedo *at* gmail *dot* com
 
-| **Documentation**  |
-=======
-For the benchmarking of *Approxiate Joint Diagonalization* algorithms see 
-[here](https://github.com/Marco-Congedo/STUDIES/tree/master/AJD-Algos-Benchmark).
-
-## About the Authors
-
-[Marco Congedo](https://sites.google.com/site/marcocongedo), is a research scientist of [CNRS](http://www.cnrs.fr/en) (Centre National de la Recherche Scientifique), working at [UGA](https://www.univ-grenoble-alpes.fr/english/) (University of Grenoble Alpes). **contact**: marco *dot* congedo *at* gmail *dot* com
-
 | **Documentation**  | 
->>>>>>> 194686f7
 |:---------------------------------------:|
 | [![](https://img.shields.io/badge/docs-dev-blue.svg)](https://Marco-Congedo.github.io/Diagonalizations.jl/dev) |